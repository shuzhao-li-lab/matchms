--- conflicted
+++ resolved
@@ -1,20 +1,14 @@
 from .load_adducts import load_adducts
 from .load_from_json import load_from_json
 from .load_from_mgf import load_from_mgf
-<<<<<<< HEAD
 from .load_from_msp import load_from_msp
-=======
 from .load_from_usi import load_from_usi
->>>>>>> 208df6c1
 
 
 __all__ = [
     "load_from_json",
     "load_from_mgf",
-<<<<<<< HEAD
     "load_from_msp",
-=======
     "load_from_usi",
->>>>>>> 208df6c1
     "load_adducts"
 ]