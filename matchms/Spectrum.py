--- conflicted
+++ resolved
@@ -140,36 +140,20 @@
 
     @property
     def losses(self):
-<<<<<<< HEAD
-        """getter method for losses private variable"""
-=======
         """getter method for _losses private variable"""
->>>>>>> 5045dbbe
         return self._losses.clone() if self._losses is not None else None
 
     @losses.setter
     def losses(self, value):
-<<<<<<< HEAD
-        """setter method for losses private variable"""
-=======
         """setter method for _losses private variable"""
->>>>>>> 5045dbbe
         self._losses = value
 
     @property
     def peaks(self):
-<<<<<<< HEAD
-        """getter method for peaks private variable"""
-=======
         """getter method for _peaks private variable"""
->>>>>>> 5045dbbe
         return self._peaks.clone()
 
     @peaks.setter
     def peaks(self, value):
-<<<<<<< HEAD
-        """setter method for peaks private variable"""
-=======
         """setter method for _peaks private variable"""
->>>>>>> 5045dbbe
         self._peaks = value