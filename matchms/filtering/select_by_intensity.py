import numpy
<<<<<<< HEAD
from matchms import Spikes
=======
from ..Spikes import Spikes
from ..typing import SpectrumType
>>>>>>> 5e0833a9


def select_by_intensity(spectrum_in: SpectrumType, intensity_from=10.0, intensity_to=200.0) -> SpectrumType:

    if spectrum_in is None:
        return None

    spectrum = spectrum_in.clone()

    assert intensity_from <= intensity_to, "'intensity_from' should be smaller than or equal to 'intensity_to'."

    condition = numpy.logical_and(intensity_from <= spectrum.peaks.intensities,
                                  spectrum.peaks.intensities <= intensity_to)

    spectrum.peaks = Spikes(mz=spectrum.peaks.mz[condition],
                            intensities=spectrum.peaks.intensities[condition])

    return spectrum<|MERGE_RESOLUTION|>--- conflicted
+++ resolved
@@ -1,10 +1,6 @@
 import numpy
-<<<<<<< HEAD
-from matchms import Spikes
-=======
 from ..Spikes import Spikes
 from ..typing import SpectrumType
->>>>>>> 5e0833a9
 
 
 def select_by_intensity(spectrum_in: SpectrumType, intensity_from=10.0, intensity_to=200.0) -> SpectrumType:
