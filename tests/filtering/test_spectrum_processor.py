import numpy as np
import pytest
from matchms import SpectrumProcessor
from matchms.filtering.SpectrumProcessor import ProcessingReport
from ..builder_Spectrum import SpectrumBuilder


@pytest.fixture
def spectrums():
    metadata1 = {"charge": "+1",
                 "pepmass": 100}
    metadata2 = {"charge": "-1",
                 "pepmass": 102}
    metadata3 = {"charge": -1,
                 "pepmass": 104}

    s1 = SpectrumBuilder().with_metadata(metadata1).build()
    s2 = SpectrumBuilder().with_metadata(metadata2).build()
    s3 = SpectrumBuilder().with_metadata(metadata3).build()
    return [s1, s2, s3]


def test_filter_sorting_and_output():
    processing = SpectrumProcessor("default")
<<<<<<< HEAD
    expected_filters = [
        'make_charge_int',
        'add_compound_name',
        'derive_adduct_from_name',
        'derive_formula_from_name',
        'clean_compound_name',
        'interpret_pepmass',
        'add_precursor_mz',
        'derive_ionmode',
        'correct_charge',
        'require_precursor_mz',
        'harmonize_undefined_inchikey',
        'harmonize_undefined_inchi',
        'harmonize_undefined_smiles',
        'repair_inchi_inchikey_smiles',
        'add_parent_mass',
        'normalize_intensities'
    ]

    actual_filters = [x.__name__ for x in processing.filters]
    assert actual_filters == expected_filters
    # 2nd way to access the filter names via processing_steps attribute:
=======
    expected_filters = ['make_charge_int',
                        'add_compound_name',
                        ('derive_adduct_from_name', {'remove_adduct_from_name': True}),
                        ('derive_formula_from_name', {'remove_formula_from_name': True}),
                        'clean_compound_name',
                        'interpret_pepmass',
                        'add_precursor_mz',
                        'derive_ionmode',
                        'correct_charge',
                        ('require_precursor_mz', {'minimum_accepted_mz': 10.0}),
                        ('add_parent_mass',
                         {'estimate_from_adduct': True, 'overwrite_existing_entry': False}),
                        ('harmonize_undefined_inchikey', {'aliases': None, 'undefined': ''}),
                        ('harmonize_undefined_inchi', {'aliases': None, 'undefined': ''}),
                        ('harmonize_undefined_smiles', {'aliases': None, 'undefined': ''}),
                        'repair_inchi_inchikey_smiles',
                        'normalize_intensities']
>>>>>>> 301c0715
    assert processing.processing_steps == expected_filters


@pytest.mark.parametrize("filter_step, expected", [
    [("add_parent_mass", {'estimate_from_adduct': False}),
     ('add_parent_mass', {'estimate_from_adduct': False, 'overwrite_existing_entry': False})],
    ["derive_adduct_from_name",
     ('derive_adduct_from_name', {'remove_adduct_from_name': True})],
    [("require_correct_ionmode", {"ion_mode_to_keep": "both"}),
     ("require_correct_ionmode", {"ion_mode_to_keep": "both"})],
])
def test_overwrite_default_settings(filter_step, expected):
    """Test if both default settings and set settings are returned in processing steps"""
    processor = SpectrumProcessor(None)
    processor.add_filter(filter_step)
    expected_filters = [expected]
    assert processor.processing_steps == expected_filters


def test_incomplete_parameters():
    """Test if an error is raised when running an incomplete command"""
    with pytest.raises(AssertionError):
        processor = SpectrumProcessor(None)
        processor.add_filter("require_correct_ionmode")


def test_string_output():
    processing = SpectrumProcessor("minimal")
    expected_str = "SpectrumProcessor\nProcessing steps:\n- make_charge_int\n- interpret_pepmass" \
                   "\n- derive_ionmode\n- correct_charge"
    assert str(processing) == expected_str


@pytest.mark.parametrize("metadata, expected", [
    [{}, None],
    [{"ionmode": "positive"}, {"ionmode": "positive", "charge": 1}],
    [{"ionmode": "positive", "charge": 2}, {"ionmode": "positive", "charge": 2}],
])
def test_add_matchms_filter(metadata, expected):
    spectrum_in = SpectrumBuilder().with_metadata(metadata).build()
    processor = SpectrumProcessor("minimal")
    processor.add_matchms_filter(("require_correct_ionmode",
                                  {"ion_mode_to_keep": "both"}))
    spectrum = processor.process_spectrum(spectrum_in)
    if expected is None:
        assert spectrum is None
    else:
        assert dict(spectrum.metadata) == expected


def test_no_filters():
    spectrum_in = SpectrumBuilder().with_metadata({}).build()
    processor = SpectrumProcessor(predefined_pipeline=None)
    with pytest.raises(TypeError) as msg:
        _ = processor.process_spectrum(spectrum_in)
    assert str(msg.value) == "No filters to process"


def test_unknown_keyword():
    with pytest.raises(ValueError) as msg:
        _ = SpectrumProcessor(predefined_pipeline="something_wrong")
    assert "Unknown processing pipeline" in str(msg.value)


def test_filter_spectrums(spectrums):
    processor = SpectrumProcessor("minimal")
    spectrums = processor.process_spectrums(spectrums)
    assert len(spectrums) == 3
    actual_masses = [s.get("precursor_mz") for s in spectrums]
    expected_masses = [100, 102, 104]
    assert actual_masses == expected_masses


def test_filter_spectrums_report(spectrums):
    processor = SpectrumProcessor("minimal")
    spectrums, report = processor.process_spectrums(spectrums, create_report=True)
    assert len(spectrums) == 3
    actual_masses = [s.get("precursor_mz") for s in spectrums]
    expected_masses = [100, 102, 104]
    assert actual_masses == expected_masses
    assert report.counter_number_processed == 3
    assert report.counter_changed_spectrum == {'make_charge_int': 2, 'interpret_pepmass': 3, 'derive_ionmode': 3}
    report_df = report.to_dataframe()
    assert np.all(report_df.loc[["make_charge_int", "interpret_pepmass", "derive_ionmode"]].values == np.array(
        [[0, 2],
         [0, 3],
         [0, 3]]))


def test_processing_report_class(spectrums):
    processing_report = ProcessingReport()
    for s in spectrums:
        spectrum_processed = s.clone()
        spectrum_processed.set("smiles", "test")
        processing_report.add_to_report(s, spectrum_processed, "test_filter")

    assert not processing_report.counter_removed_spectrums
    assert processing_report.counter_changed_spectrum == {"test_filter": 3}


def test_adding_custom_filter(spectrums):
    def nonsense_inchikey(s):
        s_in = s.clone()
        s_in.set("inchikey", "NONSENSE")
        return s_in

    processor = SpectrumProcessor("minimal")
    processor.add_custom_filter(nonsense_inchikey)
    filters = processor.filters
    assert filters[-1].__name__ == "nonsense_inchikey"
    spectrums, report = processor.process_spectrums(spectrums, create_report=True)
    assert report.counter_number_processed == 3
    assert report.counter_changed_spectrum == {'make_charge_int': 2, 'interpret_pepmass': 3,
                                               'derive_ionmode': 3, 'nonsense_inchikey': 3}
    assert spectrums[0].get("inchikey") == "NONSENSE", "Custom filter not executed properly"


def test_adding_custom_filter_with_parameters(spectrums):
    def nonsense_inchikey_multiple(s, number):
        s_in = s.clone()
        s_in.set("inchikey", number * "NONSENSE")
        return s_in

    processor = SpectrumProcessor("minimal")
    processor.add_custom_filter(nonsense_inchikey_multiple, {"number": 2})
    filters = processor.filters
    assert filters[-1].__name__ == "nonsense_inchikey_multiple"
    spectrums, report = processor.process_spectrums(spectrums, create_report=True)
    assert report.counter_number_processed == 3
    assert report.counter_changed_spectrum == {'make_charge_int': 2, 'interpret_pepmass': 3,
                                               'derive_ionmode': 3, 'nonsense_inchikey_multiple': 3}
    assert spectrums[0].get("inchikey") == "NONSENSENONSENSE", "Custom filter not executed properly"


@pytest.mark.parametrize("filter_position, expected", [
    [0, 0],
    [1, 1],
    [2, 2],
    [3, 3],
    [None, 4],
    [5, 4],
    [6, 4]
])
def test_add_custom_filter_in_position(filter_position, expected):
    def nonsense_inchikey_multiple(s, number):
        s.set("inchikey", number * "NONSENSE")
        return s

    processor = SpectrumProcessor("minimal")
    processor.add_custom_filter(nonsense_inchikey_multiple, {"number": 2},
                                filter_position=filter_position)
    filters = processor.filters

    assert filters[expected].__name__ == "nonsense_inchikey_multiple"


def test_add_filter_with_custom(spectrums):
    def nonsense_inchikey_multiple(s, number):
        s.set("inchikey", number * "NONSENSE")
        return s

    processor = SpectrumProcessor("minimal")
    processor.add_filter((nonsense_inchikey_multiple, {"number": 2}))
    filters = processor.filters

    assert filters[-1].__name__ == "nonsense_inchikey_multiple"
    spectrums, _ = processor.process_spectrums(spectrums, create_report=True)
    assert spectrums[0].get("inchikey") == "NONSENSENONSENSE", "Custom filter not executed properly"


def test_add_filter_with_matchms_filter(spectrums):
    processor = SpectrumProcessor("minimal")
    processor.add_filter(("require_correct_ionmode",
                          {"ion_mode_to_keep": "both"}))
    filters = processor.filters
    assert filters[-1].__name__ == "require_correct_ionmode"
    spectrums, _ = processor.process_spectrums(spectrums, create_report=True)
    assert not spectrums, "Expected to be empty list"<|MERGE_RESOLUTION|>--- conflicted
+++ resolved
@@ -22,7 +22,6 @@
 
 def test_filter_sorting_and_output():
     processing = SpectrumProcessor("default")
-<<<<<<< HEAD
     expected_filters = [
         'make_charge_int',
         'add_compound_name',
@@ -45,7 +44,6 @@
     actual_filters = [x.__name__ for x in processing.filters]
     assert actual_filters == expected_filters
     # 2nd way to access the filter names via processing_steps attribute:
-=======
     expected_filters = ['make_charge_int',
                         'add_compound_name',
                         ('derive_adduct_from_name', {'remove_adduct_from_name': True}),
@@ -63,7 +61,6 @@
                         ('harmonize_undefined_smiles', {'aliases': None, 'undefined': ''}),
                         'repair_inchi_inchikey_smiles',
                         'normalize_intensities']
->>>>>>> 301c0715
     assert processing.processing_steps == expected_filters
 
 
