import csv
import math
import os
from typing import List
import pytest
from matchms.filtering import derive_smiles_from_pubchem_compound_name_search
from matchms.filtering.metadata_processing.derive_smiles_from_pubchem_compound_name_search import (
    _get_pubchem_compound_name_annotation, _load_compound_name_annotations,
    _pubchem_name_search, _write_compound_name_annotations)
from ..builder_Spectrum import SpectrumBuilder


@pytest.fixture()
def csv_file_annotated_compound_names(tmp_path):
    data = [
        ["compound_name", "smiles", "inchi", "inchikey", "monoisotopic_mass"],
        ["compound_1", "smile_1", "inchi_1", 'inchikey_1', 100],
        ["compound_2", None, None, None, None]]
    csv_file_name = os.path.join(tmp_path, "annotated_compounds.csv")
    with open(csv_file_name, "w", encoding="utf-8") as csv_file:
        csv.writer(csv_file).writerows(data)
    return csv_file_name


@pytest.fixture()
def csv_file_with_real_compound_names(tmp_path):
    csv_file_name = os.path.join(tmp_path, "expected_compound_annotation.csv")
    expected_result = r"""compound_name,smiles,inchi,inchikey,monoisotopic_mass
    PC(18:0/20:4),CCCCCCCCCCCCCCCCCC(=O)O[C@H](COC(=O)CCC/C=C\C/C=C\C/C=C\C/C=C\CCCCC)COP(=O)([O-])OCC[N+](C)(C)C,"InChI=1S/C46H84NO8P/c1-6-8-10-12-14-16-18-20-22-23-25-26-28-30-32-34-36-38-45(48)52-42-44(43-54-56(50,51)53-41-40-47(3,4)5)55-46(49)39-37-35-33-31-29-27-24-21-19-17-15-13-11-9-7-2/h14,16,20,22,25-26,30,32,44H,6-13,15,17-19,21,23-24,27-29,31,33-43H2,1-5H3/b16-14-,22-20-,26-25-,32-30-/t44-/m1/s1",DNYKSJQVBCVGOF-LCKGXUDJSA-N,809.59345564
    fructose,C,"InChI=1S/C6H12O6/c7-2-6(11)5(10)4(9)3(8)1-12-6/h3-5,7-11H,1-2H2/t3-,4-,5+,6?/m1/s1",LKDRXBCSQODPBY-VRPWFDPXSA-N,180.0633881
    glucose,C([C@@H]1[C@H]([C@@H]([C@H](C(O1)O)O)O)O)O,"InChI=1S/C6H12O6/c7-1-2-3(8)4(9)5(10)6(11)12-2/h2-11H,1H2/t2-,3-,4+,5-,6?/m1/s1",WQZGKKKJIJFFOK-GASJEMHNSA-N,180.0633881
    this compound does not exist,,,,
    galactose,C([C@@H]1[C@@H]([C@@H]([C@H](C(O1)O)O)O)O)O,"InChI=1S/C6H12O6/c7-1-2-3(8)4(9)5(10)6(11)12-2/h2-11H,1H2/t2-,3+,4+,5-,6?/m1/s1",WQZGKKKJIJFFOK-SVZMEOIVSA-N,180.0633881
    """
    with open(csv_file_name, "w", encoding="utf8") as f:
        f.write(expected_result)
    return csv_file_name


def test_repair_smiles_from_compound_name_skip_already_correct():
    """Tests if already correct annotations are not repaired (even if the compound name does not match)"""
    builder = SpectrumBuilder()
    spectrum_in = builder.with_metadata({"compound_name": "compound_1",
                                         "parent_mass": 100.01,
                                         "smiles": "C1CSSC1CCCCC(=O)O",
                                         "inchi": "InChI=1S/C8H14O2S2/c9-8(10)4-2-1-3-7-5-6-11-12-7/h7H,1-6H2,(H,9,10)",
                                         "inchikey": "AGBQKNBQESQNJD-UHFFFAOYSA-N"}).build()
    spectrum = derive_smiles_from_pubchem_compound_name_search(spectrum_in, mass_tolerance=0.1)
    assert spectrum_in == spectrum


@pytest.mark.parametrize("compound_name, smiles, parent_mass, expected_smiles", [
    ("PC(18:0/20:4)", "wrong_smiles",
     809.593, r"CCCCCCCCCCCCCCCCCC(=O)O[C@H](COC(=O)CCC/C=C\C/C=C\C/C=C\C/C=C\CCCCC)COP(=O)([O-])OCC[N+](C)(C)C"),
    ("glucose", "input_smile_1", 180.0633881, 'C([C@@H]1[C@H]([C@@H]([C@H](C(O1)O)O)O)O)O'),
    ("this compound does not exist", None, 200.01, None),
    ("also_does_not_exist_and_not_in_csv", None, 100.01, None),
])
def test_repair_smiles_from_compound_name(compound_name, parent_mass, smiles,
                                          expected_smiles,
                                          csv_file_with_real_compound_names, tmp_path):
    #pylint: disable=too-many-arguments
    builder = SpectrumBuilder()
    spectrum_in = builder.with_metadata({"compound_name": compound_name,
                                         "parent_mass": parent_mass,
                                         "smiles": smiles}).build()
    spectrum = derive_smiles_from_pubchem_compound_name_search(spectrum_in, csv_file_with_real_compound_names,
                                                               mass_tolerance=0.1)
    assert spectrum.get("smiles") == expected_smiles, "Expected different smiles."
    # Run without csv file
    spectrum = derive_smiles_from_pubchem_compound_name_search(spectrum_in, mass_tolerance=0.1)
    assert spectrum.get("smiles") == expected_smiles, "Expected different smiles."
    # Run with empty csv file
    empty_csv_file = os.path.join(tmp_path, "test.csv")
    spectrum = derive_smiles_from_pubchem_compound_name_search(spectrum_in, empty_csv_file, mass_tolerance=0.1)
    assert spectrum.get("smiles") == expected_smiles, "Expected different smiles."
    stored_in_csv_file = _load_compound_name_annotations(empty_csv_file, compound_name)
    stored_in_csv_file = replace_nan_with_none(stored_in_csv_file)
    assert len(stored_in_csv_file) == 1
    assert stored_in_csv_file[0]["smiles"] == expected_smiles
    assert stored_in_csv_file[0]["compound_name"] == compound_name


def test_write_compound_names_to_file(tmp_path):
    csv_file_name = os.path.join(tmp_path, "compound_annotation.csv")
    annotation_1 = [{'compound_name': 'glucose', 'smiles': 'C([C@@H]1[C@H]([C@@H]([C@H](C(O1)O)O)O)O)O',
                  'inchi': 'InChI=1S/C6H12O6/c7-1-2-3(8)4(9)5(10)6(11)12-2/h2-11H,1H2/t2-,3-,4+,5-,6?/m1/s1',
                  'inchikey': 'WQZGKKKJIJFFOK-GASJEMHNSA-N', 'monoisotopic_mass': 180.06338810},
                    {'compound_name': 'glucose', 'smiles': 'test_smiles',
                     'inchi': 'test_inchi',
                     'inchikey': 'test_inchikey', 'monoisotopic_mass': 10}
                    ]
    _write_compound_name_annotations(csv_file_name, annotation_1)
    # Run a second time to make sure an alrady existing file can be reused
    annotation_2 = [{'compound_name': 'compound_2', 'smiles': None,
                     'inchi': None, 'inchikey': None, 'monoisotopic_mass': None}]
    _write_compound_name_annotations(csv_file_name,
                                     annotation_2)
    assert _load_compound_name_annotations(csv_file_name, "glucose") == annotation_1
    assert replace_nan_with_none(_load_compound_name_annotations(csv_file_name, "compound_2")) == annotation_2


@pytest.mark.parametrize("compound_name, expected_output", [
    ("compound_1", [{'compound_name': 'compound_1', 'smiles': 'smile_1',
                     'inchi': 'inchi_1',
                     'inchikey': 'inchikey_1', 'monoisotopic_mass': 100}]),
    ("compound_2", [{'compound_name': 'compound_2', 'smiles': None,
                     'inchi': None,
                     'inchikey': None, 'monoisotopic_mass': None}]), ])
def test_load_compound_name_annotation(compound_name, expected_output, csv_file_annotated_compound_names):
    result = _load_compound_name_annotations(csv_file_annotated_compound_names, compound_name)
    assert replace_nan_with_none(result) == expected_output


@pytest.mark.parametrize("compound_name, expected_output", [
    ("glucose", [{'compound_name': 'glucose', 'smiles': 'C([C@@H]1[C@H]([C@@H]([C@H](C(O1)O)O)O)O)O',
                  'inchi': 'InChI=1S/C6H12O6/c7-1-2-3(8)4(9)5(10)6(11)12-2/h2-11H,1H2/t2-,3-,4+,5-,6?/m1/s1',
                  'inchikey': 'WQZGKKKJIJFFOK-GASJEMHNSA-N', 'monoisotopic_mass': 180.06338810}]),
    ("does_not_exist", [])])
def test_pubchem_name_search(compound_name, expected_output):
    result = _pubchem_name_search(compound_name)
    assert result == expected_output


@pytest.mark.parametrize("compound_name, expected_output", [
    ("compound_1", [{'compound_name': 'compound_1', 'smiles': 'smile_1',
                     'inchi': 'inchi_1',
                     'inchikey': 'inchikey_1', 'monoisotopic_mass': 100}]),
    ("compound_2", [{'compound_name': 'compound_2', 'smiles': None,
                     'inchi': None,
                     'inchikey': None, 'monoisotopic_mass': None}]),
    ("glucose", [{'compound_name': 'glucose', 'smiles': 'C([C@@H]1[C@H]([C@@H]([C@H](C(O1)O)O)O)O)O',
                  'inchi': 'InChI=1S/C6H12O6/c7-1-2-3(8)4(9)5(10)6(11)12-2/h2-11H,1H2/t2-,3-,4+,5-,6?/m1/s1',
                  'inchikey': 'WQZGKKKJIJFFOK-GASJEMHNSA-N', 'monoisotopic_mass': 180.06338810}]),
    ("does_not_exist", [])])
def test_get_compound_name_annotation(compound_name, expected_output, csv_file_annotated_compound_names):
<<<<<<< HEAD
    result = _get_compound_name_annotation(compound_name, csv_file_annotated_compound_names)
    assert replace_nan_with_none(result) == expected_output


def replace_nan_with_none(matches_found: List[dict]):
    for match in matches_found:
        for key, value in match.items():
            if isinstance(value, float) and math.isnan(value):
                match[key] = None
    return matches_found
=======
    result = _get_pubchem_compound_name_annotation(compound_name, csv_file_annotated_compound_names)
    assert result == expected_output
>>>>>>> ee96c440
<|MERGE_RESOLUTION|>--- conflicted
+++ resolved
@@ -75,7 +75,6 @@
     spectrum = derive_smiles_from_pubchem_compound_name_search(spectrum_in, empty_csv_file, mass_tolerance=0.1)
     assert spectrum.get("smiles") == expected_smiles, "Expected different smiles."
     stored_in_csv_file = _load_compound_name_annotations(empty_csv_file, compound_name)
-    stored_in_csv_file = replace_nan_with_none(stored_in_csv_file)
     assert len(stored_in_csv_file) == 1
     assert stored_in_csv_file[0]["smiles"] == expected_smiles
     assert stored_in_csv_file[0]["compound_name"] == compound_name
@@ -134,8 +133,7 @@
                   'inchikey': 'WQZGKKKJIJFFOK-GASJEMHNSA-N', 'monoisotopic_mass': 180.06338810}]),
     ("does_not_exist", [])])
 def test_get_compound_name_annotation(compound_name, expected_output, csv_file_annotated_compound_names):
-<<<<<<< HEAD
-    result = _get_compound_name_annotation(compound_name, csv_file_annotated_compound_names)
+    result = _get_pubchem_compound_name_annotation(compound_name, csv_file_annotated_compound_names)
     assert replace_nan_with_none(result) == expected_output
 
 
@@ -144,8 +142,4 @@
         for key, value in match.items():
             if isinstance(value, float) and math.isnan(value):
                 match[key] = None
-    return matches_found
-=======
-    result = _get_pubchem_compound_name_annotation(compound_name, csv_file_annotated_compound_names)
-    assert result == expected_output
->>>>>>> ee96c440
+    return matches_found