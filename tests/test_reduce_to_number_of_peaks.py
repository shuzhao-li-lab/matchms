import numpy
import pytest
<<<<<<< HEAD
from matchms.filtering import reduce_to_number_of_peaks
from .builder_Spectrum import SpectrumBuilder
=======
from testfixtures import LogCapture
from matchms import Spectrum
from matchms.filtering import reduce_to_number_of_peaks
from matchms.logging_functions import reset_matchms_logger
from matchms.logging_functions import set_matchms_logger_level
>>>>>>> 5e0b0392


@pytest.mark.parametrize("metadata", [{}, {"parent_mass": 50}])
def test_reduce_to_number_of_peaks_no_changes(metadata):
    mz = numpy.array([10, 20, 30, 40], dtype="float")
    intensities = numpy.array([0, 1, 10, 100], dtype="float")
    spectrum_in = SpectrumBuilder().with_mz(mz).with_intensities(
        intensities).with_metadata(metadata).build()

    spectrum = reduce_to_number_of_peaks(spectrum_in)

    assert spectrum == spectrum_in, "Expected no changes."


@pytest.mark.parametrize("mz, intensities, metadata, params, expected", [
    [numpy.array([10, 20, 30, 40, 50], dtype="float"), numpy.array([1, 1, 10, 20, 100], dtype="float"), {},
        [1, 4, None], [20., 30., 40., 50.]],
    [numpy.array([10, 20, 30, 40], dtype="float"), numpy.array([0, 1, 10, 100], dtype="float"), {"parent_mass": 20},
        [2, 4, 0.1], [30., 40.]],
    [numpy.array([10, 20, 30, 40], dtype="float"), numpy.array([0, 1, 10, 100], dtype="float"), {"parent_mass": 20},
        [3, 4, 0.1], [20., 30., 40.]],
    [numpy.array([10, 20, 30, 40, 50, 60], dtype="float"), numpy.array([1, 1, 10, 100, 50, 20], dtype="float"), {"parent_mass": 60},
        [3, 4, 0.1], [30., 40., 50., 60.]]
])
def test_reduce_to_number_of_peaks(mz, intensities, metadata, params, expected):
    spectrum_in = SpectrumBuilder().with_mz(mz).with_intensities(
        intensities).with_metadata(metadata).build()
    n_required, n_max, ratio_desired = params

<<<<<<< HEAD
    spectrum = reduce_to_number_of_peaks(
        spectrum_in, n_required=n_required, n_max=n_max, ratio_desired=ratio_desired)
=======
def test_reduce_to_number_of_peaks_set_to_none():
    """Test is spectrum is set to None if not enough peaks."""
    set_matchms_logger_level("INFO")
    mz = numpy.array([10, 20], dtype="float")
    intensities = numpy.array([0.5, 1], dtype="float")
    spectrum_in = Spectrum(mz=mz, intensities=intensities,
                           metadata={"parent_mass": 50})

    with LogCapture() as log:
        spectrum = reduce_to_number_of_peaks(spectrum_in, n_required=5)

    assert spectrum is None, "Expected spectrum to be set to None."
    log.check(
        ('matchms', 'INFO', "Spectrum with 2 (<5) peaks was set to None.")
    )
    reset_matchms_logger()


def test_reduce_to_number_of_peaks_n_max_4():
    """Test setting n_max parameter."""
    mz = numpy.array([10, 20, 30, 40, 50], dtype="float")
    intensities = numpy.array([1, 1, 10, 20, 100], dtype="float")
    spectrum_in = Spectrum(mz=mz, intensities=intensities)
>>>>>>> 5e0b0392

    assert len(spectrum.peaks) == len(
        expected), "Expected that only 4 peaks remain."
    assert spectrum.peaks.mz.tolist() == expected, "Expected different peaks to remain."


def test_reduce_to_number_of_peaks_ratio_given_but_no_parent_mass():
    """A ratio_desired given without parent_mass should raise an exception."""
    mz = numpy.array([10, 20, 30, 40], dtype="float")
    intensities = numpy.array([0, 1, 10, 100], dtype="float")
    spectrum_in = SpectrumBuilder().with_mz(mz).with_intensities(
        intensities).build()
    with pytest.raises(Exception) as msg:
        _ = reduce_to_number_of_peaks(spectrum_in, n_required=4, ratio_desired=0.1)

    expected_msg = "Cannot use ratio_desired for spectrum without parent_mass."
    assert expected_msg in str(msg.value), "Expected specific exception message."


def test_reduce_to_number_of_peaks_desired_5_check_sorting():
    """Check if mz and intensities order is sorted correctly """
    mz = numpy.array([10, 20, 30, 40, 50, 60], dtype="float")
    intensities = numpy.array([5, 1, 4, 3, 100, 2], dtype="float")
    metadata = {"parent_mass": 20}
    spectrum_in = SpectrumBuilder().with_mz(mz).with_intensities(
        intensities).with_metadata(metadata).build()

    spectrum = reduce_to_number_of_peaks(spectrum_in, n_max=5)

    assert spectrum.peaks.intensities.tolist() == [5., 4., 3., 100., 2.], "Expected different intensities."
    assert spectrum.peaks.mz.tolist() == [10., 30., 40., 50., 60.], "Expected different peaks to remain."


def test_empty_spectrum():
    spectrum_in = None
    spectrum = reduce_to_number_of_peaks(spectrum_in)

    assert spectrum is None, "Expected different handling of None spectrum."<|MERGE_RESOLUTION|>--- conflicted
+++ resolved
@@ -1,15 +1,10 @@
 import numpy
 import pytest
-<<<<<<< HEAD
-from matchms.filtering import reduce_to_number_of_peaks
-from .builder_Spectrum import SpectrumBuilder
-=======
 from testfixtures import LogCapture
-from matchms import Spectrum
 from matchms.filtering import reduce_to_number_of_peaks
 from matchms.logging_functions import reset_matchms_logger
 from matchms.logging_functions import set_matchms_logger_level
->>>>>>> 5e0b0392
+from .builder_Spectrum import SpectrumBuilder
 
 
 @pytest.mark.parametrize("metadata", [{}, {"parent_mass": 50}])
@@ -39,17 +34,19 @@
         intensities).with_metadata(metadata).build()
     n_required, n_max, ratio_desired = params
 
-<<<<<<< HEAD
     spectrum = reduce_to_number_of_peaks(
         spectrum_in, n_required=n_required, n_max=n_max, ratio_desired=ratio_desired)
-=======
+    
+    assert len(spectrum.peaks) == len(expected), "Expected that only 4 peaks remain."
+    assert spectrum.peaks.mz.tolist() == expected, "Expected different peaks to remain."
+
+
 def test_reduce_to_number_of_peaks_set_to_none():
     """Test is spectrum is set to None if not enough peaks."""
     set_matchms_logger_level("INFO")
     mz = numpy.array([10, 20], dtype="float")
     intensities = numpy.array([0.5, 1], dtype="float")
-    spectrum_in = Spectrum(mz=mz, intensities=intensities,
-                           metadata={"parent_mass": 50})
+    spectrum_in = SpectrumBuilder().with_mz(mz).with_intensities(intensities).with_metadata({"parent_mass": 50}).build()
 
     with LogCapture() as log:
         spectrum = reduce_to_number_of_peaks(spectrum_in, n_required=5)
@@ -65,12 +62,14 @@
     """Test setting n_max parameter."""
     mz = numpy.array([10, 20, 30, 40, 50], dtype="float")
     intensities = numpy.array([1, 1, 10, 20, 100], dtype="float")
-    spectrum_in = Spectrum(mz=mz, intensities=intensities)
->>>>>>> 5e0b0392
+    spectrum_in = SpectrumBuilder().with_mz(mz).with_intensities(intensities).build()
 
-    assert len(spectrum.peaks) == len(
-        expected), "Expected that only 4 peaks remain."
-    assert spectrum.peaks.mz.tolist() == expected, "Expected different peaks to remain."
+    spectrum = reduce_to_number_of_peaks(spectrum_in, n_max=4)
+
+    expected = numpy.array([20, 30, 40, 50], dtype="float")
+
+    assert len(spectrum.peaks) == len(expected), "Expected that only 4 peaks remain."
+    numpy.testing.assert_array_equal(spectrum.peaks.mz, expected, err_msg="Expected different peaks to remain.")
 
 
 def test_reduce_to_number_of_peaks_ratio_given_but_no_parent_mass():
