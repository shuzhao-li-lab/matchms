<<<<<<< HEAD
import os
import tempfile
from typing import List
import numpy
import pytest
from matchms import Spectrum
from matchms.exporting import save_as_msp
from matchms.importing import load_from_msp


@pytest.fixture
def none_spectrum():
    return None


@pytest.fixture
def spectrum():
    return Spectrum(mz=numpy.array([100, 200, 290, 490, 510], dtype="float"),
                    intensities=numpy.array([0.1, 0.2, 1.0, 0.3, 0.4], dtype="float"))


@pytest.fixture(params=["rcx_gc-ei_ms_20201028_perylene.msp", "MoNA-export-GC-MS-first10.msp", "Hydrogen_chloride.msp"])
def data(request):
    module_root = os.path.join(os.path.dirname(__file__), "..")
    spectrums_file = os.path.join(module_root, "tests", request.param)
    spectra = load_from_msp(spectrums_file)
    return list(spectra)


@pytest.yield_fixture
def filename():
    with tempfile.TemporaryDirectory() as temp_dir:
        filename = os.path.join(temp_dir, "test.msp")
        yield filename


def test_spectrum_none_exception(none_spectrum, filename):
    """ Test for exception being thrown if the spectrum to be saved. """
    with pytest.raises(AttributeError) as exception:
        save_as_msp(none_spectrum, filename)

    message = exception.value.args[0]
    assert message == "'NoneType' object has no attribute 'metadata'"


def test_wrong_filename_exception():
    """ Test for exception being thrown if output file doesn't end with .msp. """
    with tempfile.TemporaryDirectory() as temp_dir:
        filename = os.path.join(temp_dir, "test.mzml")

        with pytest.raises(AssertionError) as exception:
            save_as_msp(None, filename)

        message = exception.value.args[0]
        assert message == "File extension must be 'msp'."


# Using tmp_path fixture from pytest: https://docs.pytest.org/en/stable/tmpdir.html#the-tmp-path-fixture
def test_file_exists_single_spectrum(spectrum, filename):
    """ Test checking if the file is created. """
    save_as_msp(spectrum, filename)

    assert os.path.isfile(filename)


def test_stores_all_spectra(filename, data):
    """ Test checking if all spectra contained in the original file are stored
    and loaded back in properly. """
    spectra = save_and_reload_spectra(filename, data)

    assert len(spectra) == len(data)


def test_have_metadata(filename, data):
    """ Test checking of all metadate is stored correctly. """
    spectra = save_and_reload_spectra(filename, data)

    assert len(spectra) == len(data)

    for actual, expected in zip(spectra, data):
        assert actual.metadata == expected.metadata


def test_have_peaks(filename, data):
    """ Test checking if all peaks are stored correctly. """
    spectra = save_and_reload_spectra(filename, data)

    assert len(spectra) == len(data)

    for actual, expected in zip(spectra, data):
        assert actual.peaks == expected.peaks


def test_have_peak_comments(filename, data):
    """ Test checking if all peak comments are stored correctly. """
    spectra = save_and_reload_spectra(filename, data)

    assert len(spectra) == len(data)

    for actual, expected in zip(spectra, data):
        assert actual.peak_comments == expected.peak_comments


def save_and_reload_spectra(filename, spectra: List[Spectrum]):
    """ Utility function to save spectra to msp and load them again.

    Params:
    -------
    spectra: Spectra objects to store

    Returns:
    --------
    reloaded_spectra: Spectra loaded from saved msp file.
    """

    save_as_msp(spectra, filename)
    reloaded_spectra = list(load_from_msp(filename))
    return reloaded_spectra


def test_num_peaks_last_metadata_field(filename, data):
    """ Test to check whether the last line before the peaks is NUM PEAKS: ... """
    save_as_msp(data, filename)

    with open(filename, mode='r', encoding="utf-8") as file:
        content = file.readlines()
        for idx, line in enumerate(content):
            if line.startswith('NUM PEAKS: '):
                num_peaks = int(line.split()[2])
                peaks = content[idx + 1: idx + num_peaks + 1]
                for peak in peaks:
                    mz, intensity = peak.split()[:2]
                    mz = float(mz)
                    intensity = float(intensity)

                    assert isinstance(mz, float)
                    assert isinstance(intensity, float)
=======
import os
import tempfile
from typing import List
import numpy
import pytest
from matchms import Spectrum
from matchms.exporting import save_as_msp
from matchms.importing import load_from_msp


@pytest.fixture
def none_spectrum():
    return None


@pytest.fixture
def spectrum():
    return Spectrum(mz=numpy.array([100, 200, 290, 490, 510], dtype="float"),
                    intensities=numpy.array([0.1, 0.2, 1.0, 0.3, 0.4], dtype="float"))


@pytest.fixture(params=["rcx_gc-ei_ms_20201028_perylene.msp", "MoNA-export-GC-MS-first10.msp", "Hydrogen_chloride.msp"])
def data(request):
    module_root = os.path.join(os.path.dirname(__file__), "..")
    spectrums_file = os.path.join(module_root, "tests", request.param)
    spectra = load_from_msp(spectrums_file)
    return list(spectra)


@pytest.fixture
def filename():
    with tempfile.TemporaryDirectory() as temp_dir:
        filename = os.path.join(temp_dir, "test.msp")
        yield filename


def test_spectrum_none_exception(none_spectrum, filename):
    """ Test for exception being thrown if the spectrum to be saved. """
    with pytest.raises(AttributeError) as exception:
        save_as_msp(none_spectrum, filename)

    message = exception.value.args[0]
    assert message == "'NoneType' object has no attribute 'metadata'"


def test_not_allowed_filename_extension():
    """ Test for exception if output file ends with not allowed extension."""
    with tempfile.TemporaryDirectory() as temp_dir:
        filename = os.path.join(temp_dir, "test.mzml")

        with pytest.raises(AssertionError) as exception:
            save_as_msp(None, filename)

        message = exception.value.args[0]
        assert message == "File extension '.mzml' not allowed."


def test_non_msp_filename_extension(spectrum, caplog):
    """ Test for log message if output file doesn't end with .msp. """
    with tempfile.TemporaryDirectory() as temp_dir:
        filename = os.path.join(temp_dir, "test.dat")

        save_as_msp(spectrum, filename)

        expected_log = "Spectra will be stored as msp file with extension .dat"
        assert expected_log in caplog.text


def test_file_exists_single_spectrum(spectrum, filename):
    """ Test checking if the file is created. """
    save_as_msp(spectrum, filename)

    assert os.path.isfile(filename)


def test_stores_all_spectra(filename, data):
    """ Test checking if all spectra contained in the original file are stored
    and loaded back in properly. """
    spectra = save_and_reload_spectra(filename, data)

    assert len(spectra) == len(data)


def test_have_metadata(filename, data):
    """ Test checking of all metadate is stored correctly. """
    spectra = save_and_reload_spectra(filename, data)

    assert len(spectra) == len(data)

    for actual, expected in zip(spectra, data):
        assert actual.metadata == expected.metadata


def test_have_peaks(filename, data):
    """ Test checking if all peaks are stored correctly. """
    spectra = save_and_reload_spectra(filename, data)

    assert len(spectra) == len(data)

    for actual, expected in zip(spectra, data):
        assert actual.peaks == expected.peaks


def save_and_reload_spectra(filename, spectra: List[Spectrum]):
    """ Utility function to save spectra to msp and load them again.

    Params:
    -------
    spectra: Spectra objects to store

    Returns:
    --------
    reloaded_spectra: Spectra loaded from saved msp file.
    """

    save_as_msp(spectra, filename)
    reloaded_spectra = list(load_from_msp(filename))
    return reloaded_spectra


def test_num_peaks_last_metadata_field(filename, data):
    """ Test to check whether the last line before the peaks is NUM PEAKS: ... """
    save_as_msp(data, filename)

    with open(filename, mode='r', encoding="utf-8") as file:
        content = file.readlines()
        for idx, line in enumerate(content):
            if line.startswith('NUM PEAKS: '):
                num_peaks = int(line.split()[2])
                peaks = content[idx + 1: idx + num_peaks + 1]
                for peak in peaks:
                    mz, intensity = peak.split()
                    mz = float(mz)
                    intensity = float(intensity)

                    assert isinstance(mz, float)
                    assert isinstance(intensity, float)
>>>>>>> 0ec82bb6
<|MERGE_RESOLUTION|>--- conflicted
+++ resolved
@@ -1,142 +1,3 @@
-<<<<<<< HEAD
-import os
-import tempfile
-from typing import List
-import numpy
-import pytest
-from matchms import Spectrum
-from matchms.exporting import save_as_msp
-from matchms.importing import load_from_msp
-
-
-@pytest.fixture
-def none_spectrum():
-    return None
-
-
-@pytest.fixture
-def spectrum():
-    return Spectrum(mz=numpy.array([100, 200, 290, 490, 510], dtype="float"),
-                    intensities=numpy.array([0.1, 0.2, 1.0, 0.3, 0.4], dtype="float"))
-
-
-@pytest.fixture(params=["rcx_gc-ei_ms_20201028_perylene.msp", "MoNA-export-GC-MS-first10.msp", "Hydrogen_chloride.msp"])
-def data(request):
-    module_root = os.path.join(os.path.dirname(__file__), "..")
-    spectrums_file = os.path.join(module_root, "tests", request.param)
-    spectra = load_from_msp(spectrums_file)
-    return list(spectra)
-
-
-@pytest.yield_fixture
-def filename():
-    with tempfile.TemporaryDirectory() as temp_dir:
-        filename = os.path.join(temp_dir, "test.msp")
-        yield filename
-
-
-def test_spectrum_none_exception(none_spectrum, filename):
-    """ Test for exception being thrown if the spectrum to be saved. """
-    with pytest.raises(AttributeError) as exception:
-        save_as_msp(none_spectrum, filename)
-
-    message = exception.value.args[0]
-    assert message == "'NoneType' object has no attribute 'metadata'"
-
-
-def test_wrong_filename_exception():
-    """ Test for exception being thrown if output file doesn't end with .msp. """
-    with tempfile.TemporaryDirectory() as temp_dir:
-        filename = os.path.join(temp_dir, "test.mzml")
-
-        with pytest.raises(AssertionError) as exception:
-            save_as_msp(None, filename)
-
-        message = exception.value.args[0]
-        assert message == "File extension must be 'msp'."
-
-
-# Using tmp_path fixture from pytest: https://docs.pytest.org/en/stable/tmpdir.html#the-tmp-path-fixture
-def test_file_exists_single_spectrum(spectrum, filename):
-    """ Test checking if the file is created. """
-    save_as_msp(spectrum, filename)
-
-    assert os.path.isfile(filename)
-
-
-def test_stores_all_spectra(filename, data):
-    """ Test checking if all spectra contained in the original file are stored
-    and loaded back in properly. """
-    spectra = save_and_reload_spectra(filename, data)
-
-    assert len(spectra) == len(data)
-
-
-def test_have_metadata(filename, data):
-    """ Test checking of all metadate is stored correctly. """
-    spectra = save_and_reload_spectra(filename, data)
-
-    assert len(spectra) == len(data)
-
-    for actual, expected in zip(spectra, data):
-        assert actual.metadata == expected.metadata
-
-
-def test_have_peaks(filename, data):
-    """ Test checking if all peaks are stored correctly. """
-    spectra = save_and_reload_spectra(filename, data)
-
-    assert len(spectra) == len(data)
-
-    for actual, expected in zip(spectra, data):
-        assert actual.peaks == expected.peaks
-
-
-def test_have_peak_comments(filename, data):
-    """ Test checking if all peak comments are stored correctly. """
-    spectra = save_and_reload_spectra(filename, data)
-
-    assert len(spectra) == len(data)
-
-    for actual, expected in zip(spectra, data):
-        assert actual.peak_comments == expected.peak_comments
-
-
-def save_and_reload_spectra(filename, spectra: List[Spectrum]):
-    """ Utility function to save spectra to msp and load them again.
-
-    Params:
-    -------
-    spectra: Spectra objects to store
-
-    Returns:
-    --------
-    reloaded_spectra: Spectra loaded from saved msp file.
-    """
-
-    save_as_msp(spectra, filename)
-    reloaded_spectra = list(load_from_msp(filename))
-    return reloaded_spectra
-
-
-def test_num_peaks_last_metadata_field(filename, data):
-    """ Test to check whether the last line before the peaks is NUM PEAKS: ... """
-    save_as_msp(data, filename)
-
-    with open(filename, mode='r', encoding="utf-8") as file:
-        content = file.readlines()
-        for idx, line in enumerate(content):
-            if line.startswith('NUM PEAKS: '):
-                num_peaks = int(line.split()[2])
-                peaks = content[idx + 1: idx + num_peaks + 1]
-                for peak in peaks:
-                    mz, intensity = peak.split()[:2]
-                    mz = float(mz)
-                    intensity = float(intensity)
-
-                    assert isinstance(mz, float)
-                    assert isinstance(intensity, float)
-=======
 import os
 import tempfile
 from typing import List
@@ -240,6 +101,16 @@
         assert actual.peaks == expected.peaks
 
 
+def test_have_peak_comments(filename, data):
+    """ Test checking if all peak comments are stored correctly. """
+    spectra = save_and_reload_spectra(filename, data)
+
+    assert len(spectra) == len(data)
+
+    for actual, expected in zip(spectra, data):
+        assert actual.peak_comments == expected.peak_comments
+
+
 def save_and_reload_spectra(filename, spectra: List[Spectrum]):
     """ Utility function to save spectra to msp and load them again.
 
@@ -268,10 +139,9 @@
                 num_peaks = int(line.split()[2])
                 peaks = content[idx + 1: idx + num_peaks + 1]
                 for peak in peaks:
-                    mz, intensity = peak.split()
+                    mz, intensity = peak.split()[:2]
                     mz = float(mz)
                     intensity = float(intensity)
 
                     assert isinstance(mz, float)
-                    assert isinstance(intensity, float)
->>>>>>> 0ec82bb6
+                    assert isinstance(intensity, float)