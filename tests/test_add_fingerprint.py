import numpy
import pytest
<<<<<<< HEAD
from matchms.filtering import add_fingerprint
from .builder_Spectrum import SpectrumBuilder
=======
from testfixtures import LogCapture
from matchms import Spectrum
from matchms.filtering import add_fingerprint
from matchms.logging_functions import reset_matchms_logger
from matchms.logging_functions import set_matchms_logger_level
>>>>>>> 5e0b0392


@pytest.mark.parametrize('metadata, expected', [
    [{"smiles": "[C+]#C[O-]"}, numpy.array([0, 0, 1, 0, 0, 1, 0, 0, 1, 0, 1, 1, 0, 0, 0, 0])],
    [{"inchi": "InChI=1S/C2O/c1-2-3"}, numpy.array([0, 0, 1, 0, 0, 1, 0, 0, 1, 0, 1, 1, 0, 0, 0, 0])],
    [{}, None]
])
def test_add_fingerprint(metadata, expected):
    pytest.importorskip("rdkit")
    spectrum_in = SpectrumBuilder().with_metadata(metadata).build()
    spectrum = add_fingerprint(spectrum_in, nbits=16)
<<<<<<< HEAD
    assert numpy.all(spectrum.get("fingerprint") == expected), "Expected different fingerprint."
=======
    expected_fingerprint = numpy.array([0, 0, 1, 0, 0, 1, 0, 0, 1, 0, 1, 1, 0, 0, 0, 0])
    assert numpy.all(spectrum.get("fingerprint") == expected_fingerprint), "Expected different fingerprint."


def test_add_fingerprint_from_inchi():
    """Test if fingerprint it generated correctly."""
    pytest.importorskip("rdkit")
    spectrum_in = Spectrum(mz=numpy.array([], dtype="float"),
                           intensities=numpy.array([], dtype="float"),
                           metadata={"inchi": "InChI=1S/C2O/c1-2-3"})

    spectrum = add_fingerprint(spectrum_in, nbits=16)
    expected_fingerprint = numpy.array([0, 0, 1, 0, 0, 1, 0, 0, 1, 0, 1, 1, 0, 0, 0, 0])
    assert numpy.all(spectrum.get("fingerprint") == expected_fingerprint), "Expected different fingerprint."


def test_add_fingerprint_no_smiles_no_inchi():
    """Test if fingerprint it generated correctly."""
    set_matchms_logger_level("INFO")
    spectrum_in = Spectrum(mz=numpy.array([], dtype="float"),
                           intensities=numpy.array([], dtype="float"),
                           metadata={"compound_name": "test name"})

    with LogCapture() as log:
        spectrum = add_fingerprint(spectrum_in)
    assert spectrum.get("fingerprint", None) is None, "Expected None."
    log.check(
        ("matchms", "INFO", "No fingerprint was added (name: test name).")
    )
    reset_matchms_logger()
>>>>>>> 5e0b0392


def test_add_fingerprint_empty_spectrum():
    """Test if empty spectrum is handled correctly."""

    spectrum = add_fingerprint(None)
    assert spectrum is None, "Expected None."<|MERGE_RESOLUTION|>--- conflicted
+++ resolved
@@ -1,51 +1,27 @@
 import numpy
 import pytest
-<<<<<<< HEAD
-from matchms.filtering import add_fingerprint
-from .builder_Spectrum import SpectrumBuilder
-=======
 from testfixtures import LogCapture
-from matchms import Spectrum
 from matchms.filtering import add_fingerprint
 from matchms.logging_functions import reset_matchms_logger
 from matchms.logging_functions import set_matchms_logger_level
->>>>>>> 5e0b0392
+from .builder_Spectrum import SpectrumBuilder
 
 
 @pytest.mark.parametrize('metadata, expected', [
     [{"smiles": "[C+]#C[O-]"}, numpy.array([0, 0, 1, 0, 0, 1, 0, 0, 1, 0, 1, 1, 0, 0, 0, 0])],
-    [{"inchi": "InChI=1S/C2O/c1-2-3"}, numpy.array([0, 0, 1, 0, 0, 1, 0, 0, 1, 0, 1, 1, 0, 0, 0, 0])],
-    [{}, None]
+    [{"inchi": "InChI=1S/C2O/c1-2-3"}, numpy.array([0, 0, 1, 0, 0, 1, 0, 0, 1, 0, 1, 1, 0, 0, 0, 0])]
 ])
 def test_add_fingerprint(metadata, expected):
     pytest.importorskip("rdkit")
     spectrum_in = SpectrumBuilder().with_metadata(metadata).build()
     spectrum = add_fingerprint(spectrum_in, nbits=16)
-<<<<<<< HEAD
     assert numpy.all(spectrum.get("fingerprint") == expected), "Expected different fingerprint."
-=======
-    expected_fingerprint = numpy.array([0, 0, 1, 0, 0, 1, 0, 0, 1, 0, 1, 1, 0, 0, 0, 0])
-    assert numpy.all(spectrum.get("fingerprint") == expected_fingerprint), "Expected different fingerprint."
-
-
-def test_add_fingerprint_from_inchi():
-    """Test if fingerprint it generated correctly."""
-    pytest.importorskip("rdkit")
-    spectrum_in = Spectrum(mz=numpy.array([], dtype="float"),
-                           intensities=numpy.array([], dtype="float"),
-                           metadata={"inchi": "InChI=1S/C2O/c1-2-3"})
-
-    spectrum = add_fingerprint(spectrum_in, nbits=16)
-    expected_fingerprint = numpy.array([0, 0, 1, 0, 0, 1, 0, 0, 1, 0, 1, 1, 0, 0, 0, 0])
-    assert numpy.all(spectrum.get("fingerprint") == expected_fingerprint), "Expected different fingerprint."
 
 
 def test_add_fingerprint_no_smiles_no_inchi():
     """Test if fingerprint it generated correctly."""
     set_matchms_logger_level("INFO")
-    spectrum_in = Spectrum(mz=numpy.array([], dtype="float"),
-                           intensities=numpy.array([], dtype="float"),
-                           metadata={"compound_name": "test name"})
+    spectrum_in = SpectrumBuilder().with_metadata({"compound_name": "test name"}).build()
 
     with LogCapture() as log:
         spectrum = add_fingerprint(spectrum_in)
@@ -54,7 +30,6 @@
         ("matchms", "INFO", "No fingerprint was added (name: test name).")
     )
     reset_matchms_logger()
->>>>>>> 5e0b0392
 
 
 def test_add_fingerprint_empty_spectrum():
