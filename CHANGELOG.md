--- conflicted
+++ resolved
@@ -8,9 +8,6 @@
 ## [Unreleased]
 
 ### Added
-
-- New filter functions to repair a smiles that mismatches parent mass
-=======
 - New filter functions to repair a smiles that mismatches parent mass [#440](https://github.com/matchms/matchms/pull/440)
   - Updated adduct coversion and known adducts
   - added repair_adduct_based_on_smiles
@@ -19,12 +16,8 @@
   - added repair_smiles_of_salts
   - added require_parent_mass_match_smiles
   - added function to combine this in repair_parent_mass_match_smiles_wrapper
-<<<<<<< HEAD
-- Added repair_smiles_from_compound_name 
+- Added repair_smiles_from_compound_name [#448](https://github.com/matchms/matchms/pull/448)
 - Added require_correct_ionmode [#449](https://github.com/matchms/matchms/pull/449)
-=======
-- Added repair_smiles_from_compound_name [#448](https://github.com/matchms/matchms/pull/448)
->>>>>>> ca44e616
 
 ### Changed
 - Use pandas for loading adducts dict
