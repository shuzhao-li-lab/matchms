# Changelog

All notable changes to this project will be documented in this file.

The format is based on [Keep a Changelog](https://keepachangelog.com/en/1.0.0/),
and this project adheres to [Semantic Versioning](https://semver.org/spec/v2.0.0.html).

## [Unreleased]

### Added

<<<<<<< HEAD
- Expand list of known negative ionmode adducts [#213](https://github.com/matchms/matchms/pull/213)
=======
- `.to_numpy` method for Spikes class which allows to run `spectrum.peaks.to_numpy` [#214](https://github.com/matchms/matchms/issues/214)
- `save_as_msp()` function to export spectrums to .msp file [#215](https://github.com/matchms/matchms/pull/215)

### Changed

- `add_precursor_mz()` filter now also checks for metadata in keys `precursormz` and `precursor_mass` [#223](https://github.com/matchms/matchms/pull/223)
- `load_from_msp()` now handles .msp files containing multiple peaks per line separated by `;` [#221](https://github.com/matchms/matchms/pull/221)
>>>>>>> ad0bb1e4

## [0.8.2] - 2021-03-08

### Added

- Added filter function 'require_precursor_mz' and added 1 assert function in 'ModifiedCosine' [#191](https://github.com/matchms/matchms/pull/191)

- `make_charge_int()` to convert charge field to integer [#184](https://github.com/matchms/matchms/issues/184)

### Changed

- now deprecated: `make_charge_scalar()`, use `make_charge_int()` instead [#183](https://github.com/matchms/matchms/pull/183)

### Fixed

- Make `load_from_msp` work with different whitespaces [#192](https://github.com/matchms/matchms/issues/192)
- Very minor bugs in `add_parent_mass` [#188](https://github.com/matchms/matchms/pull/188)

## [0.8.1] - 2021-02-19

### Fixed

- Add package data to pypi tar.gz file (to fix Bioconda package) [#179](https://github.com/matchms/matchms/pull/179)

## [0.8.0] - 2021-02-16

### Added

- helper functions to clean adduct strings, `clean_adduct()` [#170](https://github.com/matchms/matchms/pull/170)

### Changed

- more thorough adduct cleaning effecting `derive_adduct_from_name()` and `derive_ionmode()` [#171](https://github.com/matchms/matchms/issues/171)
- significant expansion of `add_parent_mass()` filter to take known adduct properties into account [#170](https://github.com/matchms/matchms/pull/170)

## Fixed

- too unspecific formula detection (and removal) from given compound names in `derive_formula_from_name` [#172](https://github.com/matchms/matchms/issues/172)
- no longer ignore n_max setting in `reduce_to_number_of_peaks` filter [#177](https://github.com/matchms/matchms/issues/177)

## [0.7.0] - 2021-01-04

### Added

- `scores_by_query` and `scores_by reference` now accept sort=True to return sorted scores [#153](https://github.com/matchms/matchms/pull/153)

### Changed

- `Scores.scores` is now returning a structured array [#153](https://github.com/matchms/matchms/pull/153)

### Fixed

- Minor bug in `add_precursor_mz` [#161](https://github.com/matchms/matchms/pull/161)
- Minor bug in `Spectrum` class (missing metadata deepcopy) [#153](https://github.com/matchms/matchms/pull/153)
- Minor bug in `Spectrum` class (__eq__ method was not working with numpy arrays in metadata) [#153](https://github.com/matchms/matchms/pull/153)

## [0.6.2] - 2020-12-03

### Changed

- Considerable performance improvement for CosineGreedy and CosineHungarian [#159](https://github.com/matchms/matchms/pull/159)

## [0.6.1] - 2020-11-26

### Added

- PrecursorMzMatch for deriving precursor m/z matches within a given tolerance [#156](https://github.com/matchms/matchms/pull/156)

### Changed

- Raise error for improper use of reduce_to_number_of_peaks filter [#151](https://github.com/matchms/matchms/pull/151)
- Renamed ParentmassMatch to ParentMassMatch [#156](https://github.com/matchms/matchms/pull/156)

### Fixed

- Fix minor issue with msp importer to avoid failing with unknown characters [#151](https://github.com/matchms/matchms/pull/151)

## [0.6.0] - 2020-09-14

### Added

- Four new peak filtering functions [#119](https://github.com/matchms/matchms/pull/119)
- score_by_reference and score_by_query methods to Scores [#142](https://github.com/matchms/matchms/pull/142)
- is_symmetric option to speed up all-vs-all type score calculation [#59](https://github.com/matchms/matchms/issues/59)
- Support for Python 3.8 [#145](https://github.com/matchms/matchms/pull/145)

### Changed

- Refactor similarity scores to be instances of BaseSimilarity class [#135](https://github.com/matchms/matchms/issues/135)
- Marked Scores.calculate() method as deprecated [#135](https://github.com/matchms/matchms/issues/135)

### Removed

- calculate_parallel function [#135](https://github.com/matchms/matchms/issues/135)
- Scores.calculate_parallel method [#135](https://github.com/matchms/matchms/issues/135)
- similarity.FingerprintSimilarityParallel class (now part of similarity.FingerprintSimilarity) [#135](https://github.com/matchms/matchms/issues/135)
- similarity.ParentmassMatchParallel class (now part of similarity.ParentmassMatch) [#135](https://github.com/matchms/matchms/issues/135)

## [0.5.2] - 2020-08-26

### Changed

- Revision of JOSS manuscript [#137](https://github.com/matchms/matchms/pull/137)

## [0.5.1] - 2020-08-19

### Added

- Basic submodule documentation and more code examples [#128](https://github.com/matchms/matchms/pull/128)

### Changed

- Extended, updated, and corrected documentation for filter functions [#118](https://github.com/matchms/matchms/pull/118)

## [0.5.0] - 2020-08-05

### Added

- Read mzML and mzXML files to create Spectrum objects from it [#110](https://github.com/matchms/matchms/pull/110)
- Read msp files to create Spectrum objects from it [#102](https://github.com/matchms/matchms/pull/102)
- Peak weighting option for CosineGreedy and ModifiedCosine score [#96](https://github.com/matchms/matchms/issues/96)
- Peak weighting option for CosineHungarian score [#112](https://github.com/matchms/matchms/pull/112)
- Similarity score based on comparing parent masses [#79](https://github.com/matchms/matchms/pull/79)
- Method for instantiating a spectrum from the metabolomics USI [#93](https://github.com/matchms/matchms/pull/93)

### Changed

- CosineGreedy function is now numba based [#86](https://github.com/matchms/matchms/pull/86)
- Extended readthedocs documentation [#82](https://github.com/matchms/matchms/issues/82)

### Fixed

- Incorrect denominator for cosine score normalization [#98](https://github.com/matchms/matchms/pull/98)

## [0.4.0] - 2020-06-11

### Added

- Filter add_fingerprint to derive molecular fingerprints [#42](https://github.com/matchms/matchms/issues/42)
- Similarity scores based on molecular fingerprints [#42](https://github.com/matchms/matchms/issues/42)
- Add extensive compound name cleaning and harmonization [#23](https://github.com/matchms/matchms/issues/23)
- Faster cosine score implementation using numba [#29](https://github.com/matchms/matchms/issues/29)
- Cosine score based on Hungarian algorithm [#40](https://github.com/matchms/matchms/pull/40)
- Modified cosine score [#26](https://github.com/matchms/matchms/issues/26)
- Import and export of spectrums from json files [#15](https://github.com/matchms/matchms/issues/15)
- Doc strings for many methods [#49](https://github.com/matchms/matchms/issues/49)
- Examples in doc strings which are tested on CI [#49](https://github.com/matchms/matchms/issues/49)

### Changed

- normalize_intensities filter now also normalizes losses [#69](https://github.com/matchms/matchms/issues/69)

### Removed

## [0.3.4] - 2020-05-29

### Changed

- Fix verify step in conda publish workflow
- Fixed mixed up loss intensity order. [#20](https://github.com/matchms/matchms/issues/20)

## [0.3.3] - 2020-05-27

### Added

- Build workflow runs the tests after installing the package [#47](https://github.com/matchms/matchms/pull/47)

### Changed

- tests were removed from the package (see setup.py) [#47](https://github.com/matchms/matchms/pull/47)

## [0.3.2] - 2020-05-26

### Added

- Workflow improvements
  - Use artifacts in build workflow
  - List artifact folder in build workflow

### Changed

- Workflow improvements [#244](https://github.com/matchms/matchms-backup/pull/244)
  - merge anaconda and python build workflows
  - fix conda package install command in build workflow
  - publish only on ubuntu machine
  - update workflow names
  - test conda packages on windows and unix separately
  - install conda package generated by the workflow
  - split workflows into multiple parts
  - use default settings for conda action
- data folder is handled by setup.py but not meta.yml

### Removed

- remove python build badge [#244](https://github.com/matchms/matchms-backup/pull/244)
- Moved ``spec2vec`` similarity related functionality from ``matchms`` to [iomega/spec2vec](https://github.com/iomega/spec2vec)
- removed build step in build workflow
- removed conda build scripts: conda/build.sh and conda/bld.bat
- removed conda/condarc.yml
- removed conda_build_config.yaml
- removed testing from publish workflow

## [0.3.1] - 2020-05-19

### Added

- improve conda package [#225](https://github.com/matchms/matchms/pull/225)
  - Build scripts for Windows and Unix(MacOS and Linux) systems
  - verify conda package after uploading to anaconda repository by installing it
  - conda package also includes `matchms/data` folder

### Changed

- conda package fixes [#223](https://github.com/matchms/matchms/pull/223)
  - move conda receipe to conda folder
  - fix conda package installation issue
  - add extra import tests for conda package
  - add instructions to build conda package locally
  - automatically find matchms package in setup.py
  - update developer instructions
  - increase verbosity while packaging
  - skip builds for Python 2.X
  - more flexible package versions
  - add deployment requirements to meta.yml
- verify conda package [#225](https://github.com/matchms/matchms/pull/225)
  - use conda/environment.yml when building the package
- split anaconda workflow [#225](https://github.com/matchms/matchms/pull/225)
  - conda build: tests conda packages on every push and pull request
  - conda publish: publish and test conda package on release
  - update the developer instructions
  - move conda receipe to conda folder

## [0.3.0] - 2020-05-13

### Added

- Spectrum, Scores class, save_to_mgf, load_from_mgf, normalize_intensities, calculate_scores [#66](https://github.com/matchms/matchms/pull/66) [#67](https://github.com/matchms/matchms/pull/67) [#103](https://github.com/matchms/matchms/pull/103) [#108](https://github.com/matchms/matchms/pull/108) [#113](https://github.com/matchms/matchms/pull/113) [#115](https://github.com/matchms/matchms/pull/115) [#151](https://github.com/matchms/matchms/pull/151) [#152](https://github.com/matchms/matchms/pull/152) [#121](https://github.com/matchms/matchms/pull/121) [#154](https://github.com/matchms/matchms/pull/154) [#134](https://github.com/matchms/matchms/pull/134) [#159](https://github.com/matchms/matchms/pull/159) [#161](https://github.com/matchms/matchms/pull/161) [#198](https://github.com/matchms/matchms/pull/198)
- Spikes class [#150](https://github.com/matchms/matchms/pull/150) [#167](https://github.com/matchms/matchms/pull/167)
- Anaconda package [#70](https://github.com/matchms/matchms/pull/70) [#68](https://github.com/matchms/matchms/pull/68) [#181](https://github.com/matchms/matchms/pull/181)
- Sonarcloud [#80](https://github.com/matchms/matchms/pull/80) [#79](https://github.com/matchms/matchms/pull/79) [#149](https://github.com/matchms/matchms/pull/149) [#169](https://github.com/matchms/matchms/pull/169)
- Normalization filter [#83](https://github.com/matchms/matchms/pull/83)
- SpeciesString filter [#181](https://github.com/matchms/matchms/pull/181)
- Select by relative intensity filter [#98](https://github.com/matchms/matchms/pull/98)
- Select-by capability based on mz and intensity [#87](https://github.com/matchms/matchms/pull/87)
- Default filters [#97](https://github.com/matchms/matchms/pull/97)
- integration test [#89](https://github.com/matchms/matchms/pull/89) [#147](https://github.com/matchms/matchms/pull/147) [#156](https://github.com/matchms/matchms/pull/156) [#194](https://github.com/matchms/matchms/pull/194)
- cosine greedy similarity function [#112](https://github.com/matchms/matchms/pull/112)
- parent mass filter [#116](https://github.com/matchms/matchms/pull/116) [#122](https://github.com/matchms/matchms/pull/122) [#158](https://github.com/matchms/matchms/pull/158)
- require_minimum_number_of_peaks filter [#131](https://github.com/matchms/matchms/pull/131) [#155](https://github.com/matchms/matchms/pull/155)
- reduce_to_number_of_peaks filter [#209](https://github.com/matchms/matchms/pull/209)
- inchi filters [#145](https://github.com/matchms/matchms/pull/145) [#127](https://github.com/matchms/matchms/pull/127) [#181](https://github.com/matchms/matchms/pull/181)
- losses [#160](https://github.com/matchms/matchms/pull/160)
- vesion string checks [#185](https://github.com/matchms/matchms/pull/185)
- Spec2Vec [#183](https://github.com/matchms/matchms/pull/183) [#165](https://github.com/matchms/matchms/pull/165)
- functions to verify inchies [#181](https://github.com/matchms/matchms/pull/181) [#180](https://github.com/matchms/matchms/pull/180)
- documentation using radthedocs [#196](https://github.com/matchms/matchms/pull/196) [#197](https://github.com/matchms/matchms/pull/197)
- build status badges [#174](https://github.com/matchms/matchms/pull/174)
- vectorize spec2vec [#206](https://github.com/matchms/matchms/pull/206)

### Changed

- Seperate filters [#97](https://github.com/matchms/matchms/pull/97)
- Translate filter steps to new structure (interpret charge and ionmode) [#73](https://github.com/matchms/matchms/pull/73)
- filters returning a new spectrum [#100](https://github.com/matchms/matchms/pull/100)
- Flowchart diagram [#135](https://github.com/matchms/matchms/pull/135)
- numpy usage [#191](https://github.com/matchms/matchms/pull/191)
- consistency of the import statements [#189](https://github.com/matchms/matchms/pull/189)

## [0.2.0] - 2020-04-03

### Added

- Anaconda actions

## [0.1.0] - 2020-03-19

### Added

- This is the initial version of Spec2Vec from https://github.com/iomega/Spec2Vec

[Unreleased]: https://github.com/matchms/matchms/compare/0.8.2...HEAD
[0.8.2]: https://github.com/matchms/matchms/compare/0.8.1...0.8.2
[0.8.1]: https://github.com/matchms/matchms/compare/0.8.0...0.8.1
[0.8.0]: https://github.com/matchms/matchms/compare/0.7.0...0.8.0
[0.7.0]: https://github.com/matchms/matchms/compare/0.6.2...0.7.0
[0.6.2]: https://github.com/matchms/matchms/compare/0.6.1...0.6.2
[0.6.1]: https://github.com/matchms/matchms/compare/0.6.0...0.6.1
[0.6.0]: https://github.com/matchms/matchms/compare/0.5.2...0.6.0
[0.5.2]: https://github.com/matchms/matchms/compare/0.5.1...0.5.2
[0.5.1]: https://github.com/matchms/matchms/compare/0.5.0...0.5.1
[0.5.0]: https://github.com/matchms/matchms/compare/0.4.0...0.5.0
[0.4.0]: https://github.com/matchms/matchms/compare/0.3.4...0.4.0
[0.3.4]: https://github.com/matchms/matchms/compare/0.3.3...0.3.4
[0.3.3]: https://github.com/matchms/matchms/compare/0.3.2...0.3.3
[0.3.2]: https://github.com/matchms/matchms/compare/0.3.1...0.3.2
[0.3.1]: https://github.com/matchms/matchms/compare/0.3.0...0.3.1
[0.3.0]: https://github.com/matchms/matchms/compare/0.2.0...0.3.0
[0.2.0]: https://github.com/matchms/matchms/compare/0.1.0...0.2.0
[0.1.0]: https://github.com/matchms/matchms/releases/tag/0.1.0<|MERGE_RESOLUTION|>--- conflicted
+++ resolved
@@ -9,9 +9,7 @@
 
 ### Added
 
-<<<<<<< HEAD
-- Expand list of known negative ionmode adducts [#213](https://github.com/matchms/matchms/pull/213)
-=======
+- Expand list of known negative ionmode adducts and conversion rules [#213](https://github.com/matchms/matchms/pull/213)
 - `.to_numpy` method for Spikes class which allows to run `spectrum.peaks.to_numpy` [#214](https://github.com/matchms/matchms/issues/214)
 - `save_as_msp()` function to export spectrums to .msp file [#215](https://github.com/matchms/matchms/pull/215)
 
@@ -19,7 +17,6 @@
 
 - `add_precursor_mz()` filter now also checks for metadata in keys `precursormz` and `precursor_mass` [#223](https://github.com/matchms/matchms/pull/223)
 - `load_from_msp()` now handles .msp files containing multiple peaks per line separated by `;` [#221](https://github.com/matchms/matchms/pull/221)
->>>>>>> ad0bb1e4
 
 ## [0.8.2] - 2021-03-08
 
