--- conflicted
+++ resolved
@@ -7,7 +7,6 @@
 
 ## [Unreleased]
 
-<<<<<<< HEAD
 ### Added
 
 - `make_charge_int()` to convert charge field to integer [#184](https://github.com/matchms/matchms/issues/184)
@@ -15,11 +14,10 @@
 ### Changed
 
 - now deprecated: `make_charge_scalar()`, use `make_charge_int()` instead [#183](https://github.com/matchms/matchms/pull/183)
-=======
+
 ### Fixed
 
 - Very minor bugs in `add_parent_mass` [#188](https://github.com/matchms/matchms/pull/188)
->>>>>>> 7e78cec5
 
 ## [0.8.1] - 2021-02-19
 
